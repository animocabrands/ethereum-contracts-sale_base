# Changelog

<<<<<<< HEAD
=======
## 6.0.0

### New Features
 * Added `ISale.sol`, a new interface contract which defines the events and public API for sale contracts.
 * Added `PurchaseLifeCycles.sol`, `AbstractSale.sol`, `FixedPricesSale.sol` and `OracleSale.sol`.
 * Added contracts for UniswapV2 interactions.

### Breaking changes
 * Refactored the sale logic and removed the previous sale contracts.

>>>>>>> 7bdea8cb
## 5.0.0

### Breaking changes
 * `Sale.sol`: Renamed `addSupportedPayoutTokens()`, and associated `SupportedPayoutTokensAdded` event, with `addSupportedPaymentTokens()`, and `SupportedPaymentTokensAdded` event, respectively.

 ### Improvements
  * Updated dependency on `@animoca/ethereum-contracts-core_library` to `3.1.1`.

## 4.0.0

### New Features
 * `KyberLotSale.sol`: A new lot sale contract that derives from `FixedSupplyLotSale.sol` and `KyberPayment.sol`, which implements Kyber-related sale behaviors.
 * `KyberPayment.sol`: A new payment contract that derives from `Payment.sol`, which implements Kyber-related payment behaviors.
 * `Payment.sol`: A new base payment contract.
 * `PayoutToken.sol`: A new payment contract module that adds support for a payment token to a sale contract.
 * `Sale.sol`: Added support for managing SKU payout token prices.
 * `Sale.sol`: Added overridable `_getTotalPriceInfo()` for calculating the total payout price information.
 * `SimplePayment.sol`: A new payment contract that derives from `Payment.sol`, which implements simple payment behaviors.
 * `SkuTokenPrice.sol`: A new contract module that adds support for managing SKU token prices.

### Breaking changes
 * `FixedSupplyLotSale.sol`: No longer derives from `KyberAdapter.sol`, `PayoutWallet.sol`, and `Pausable.sol`.
 * `FixedSupplyLotSale.sol`: Is now an abstract contract that derives from `Sale.sol`.
 * `FixedSupplyLotSale.sol`: `LotCreated` event no longer includes the `price` parameter.
 * `FixedSupplyLotSale.sol`: Removed `LotPriceUpdated` event.
 * `FixedSupplyLotSale.sol`: Startable and pausable contract behavior is indirectly provided through `Sale.sol`.
 * `FixedSupplyLotSale.sol`: Removed payout token behavior.
 * `FixedSupplyLotSale.sol`: `createLot()` no longer accepts a `price` argument.
 * `FixedSupplyLotSale.sol`: Removed `updateLotPrice()`.
 * `FixedSupplyLotSale.sol`: `purchaseFor()` has a more generic signature and is inherited from `Sale.sol`.
 * `FixedSupplyLotSale.sol`: `_purchaseFor()` has a more generic signature and is inherited from `Sale.sol`.
 * `FixedSupplyLotSale.sol`: Removed `_purchaseForPricing()`, `_purchaseForPayment()`, `_purchaseForDelivery()`, and `_purchaseForNotify()` purchase lifecycle implementations with a new lifecycle design inherited from `Sale.sol`.
 * `FixedSupplyLotSale.sol`: Removed `getPrice()` and `_getPrice()`.
 * `IKyber.sol`: Relocated from `contracts/payment/` to `contracts/sale/payment/`.
 * `IKyberAdapter.sol`: Relocated from `contracts/payment/` to `contracts/sale/payment/`.
 * `KyberAdapter.sol`: Renamed `ETH_ADDRESS` constant to `KYBER_ETH_ADDRESS`.
 * `KyberAdapter.sol`: Renamed `ceilingDiv()` to `_ceilingDiv()` to conform with internal function naming conventions.
 * `Sale.sol`: No longer inherits from `PayoutWallet.sol`.
 * `Sale.sol`: Removed support for payout token management.
 * `Sale.sol`: Constructor no longer accepts any argument parameters.
 * `Sale.sol`: `purchaseFor()` argument parameter ordering has changed.
 * `Sale.sol`: `_calculatePrice()` state mutability has been restricted to `view`.
 * `Sale.sol`: Renamed `_acceptPayment()` to `_transferFunds()`.
 * `SimpleSale.sol`: No longer derives from `GSNRecipient.sol`.
 * `SimpleSale.sol`: Inherits from `SimplePayment.sol`.
 * `SimpleSale.sol`: Removed `setPrice()`.
 * `SimpleSale.sol`: Removed `_validatePurchase()` implementation and instead inherits the default implementation from `Sale.sol`.
 * `SimpleSale.sol`: Removed deprecated purchase lifecycle function `_calculatePrice()`.
 * `SimpleSale.sol`: Renamed `_acceptPayment()` to `_transferFunds()`.
 * `SimpleSale.sol`: Removed `_getPurchasedEventExtData()` implementation and instead inherits the default implementation from `Sale.sol`.
 * `SimpleSale.sol`: Revert sub-messages refactored to lowercase.
 * `SimpleSale.sol`: State mutability of `_validatePurchase()` and `_calculatePrice()` is restricted to `view`.
 * `purchaseFor()` function arguments have been re-ordered.

### Improvements
 * `FixedSupplyLotSale.sol`: All `require()` function calls are provided with appropriate error messages.
 * `KyberAdapter.sol`: All `require()` function calls are provided with appropriate error messages.
 * `Sale.sol`: Startable and pausable contract API methods are now public and overridable.
 * `Sale.sol`: `_validatePurchase()` provides a default set of validation checks.
 * `Sale.sol`: `_getPurchasedEventExtData()` provides a default construction of `Purchase` event extra data.
 * `SimpleSale.sol`: Removed `view` modifier from `_validatePurchase()` to allow state changes in the function.

## 3.0.0

### New Features
 * `Sale.sol`: A new base sale contract.
 * `SimpleSale.sol`: A new sale contract derived from `Sale.sol` for handling unlimited direct purchases.

### Breaking changes
 * Refactored the purchase as a generic lifecycle.

### Improvements
 * Updated dependency on `@animoca/ethereum-contracts-core_library` to `3.1.0`.

## 2.0.0

### Breaking changes
 * Contracts compiler version fixed at solidity 0.6.8.
 * Updated `@animoca/ethereum-contracts-assets_inventory` to version 3 and downgraded it to be a dev dependency.
 * `FixedSupplyLotSale.sol` references to `payoutWallet` local variables and function arguments renamed to `payoutWallet_`.
 * `FixedSupplyLotSale.sol` references to inherited `_payoutWallet` state variable renamed to `payoutWallet`.

### New Features
 * Added SPDX licence identifier header to the contracts for the MIT license.

### Bugfixes
 * Added missing package dev dependency `@animoca/ethereum-contracts-core_library`.
 * Added missing package dev dependency `@animoca/ethereum-contracts-erc20_base`.

## 1.0.1

### Improvements
 * Updated dependency on `@animoca/ethereum-contracts-assets_inventory` to `2.0.1`.

## 1.0.0
 * Initial commit.<|MERGE_RESOLUTION|>--- conflicted
+++ resolved
@@ -1,7 +1,5 @@
 # Changelog
 
-<<<<<<< HEAD
-=======
 ## 6.0.0
 
 ### New Features
@@ -12,7 +10,6 @@
 ### Breaking changes
  * Refactored the sale logic and removed the previous sale contracts.
 
->>>>>>> 7bdea8cb
 ## 5.0.0
 
 ### Breaking changes
