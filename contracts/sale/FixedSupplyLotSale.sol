// SPDX-License-Identifier: MIT
<<<<<<< HEAD

pragma solidity 0.6.8;
=======
>>>>>>> e35a8e44

pragma solidity 0.6.8;

import "./Sale.sol";

/**
 * @title FixedSupplyLotSale
 * An abstract sale contract for fixed supply lots, where each instance of a lot
 * is composed of a non-fungible token and some quantity of a fungible token.
 */
abstract contract FixedSupplyLotSale is Sale {

    // a Lot is a class of purchasable sale items.
    struct Lot {
        uint256[] nonFungibleSupply; // supply of non-fungible tokens for sale.
        uint256 fungibleAmount; // fungible token amount bundled with each NFT.
        uint256 numAvailable; // number of Lot items available for purchase.
    }

    event LotCreated (
        uint256 lotId, // id of the created Lot.
        uint256[] nonFungibleTokens, // initial Lot supply of non-fungible tokens.
        uint256 fungibleAmount // initial fungible token amount bundled with each NFT.
    );

    event LotNonFungibleSupplyUpdated (
        uint256 lotId, // id of the Lot whose supply of non-fungible tokens was updated.
        uint256[] nonFungibleTokens // the non-fungible tokens that updated the supply.
    );

    event LotFungibleAmountUpdated (
        uint256 lotId, // id of the Lot whose fungible token amount was updated.
        uint256 fungibleAmount // updated fungible token amount.
    );

    uint256 public _fungibleTokenId; // inventory token id of the fungible tokens bundled in a Lot item.

    address public _inventoryContract; // inventory contract address.

    mapping (uint256 => Lot) public _lots; // mapping of lotId => Lot.

    /**
<<<<<<< HEAD
     * @dev Constructor.
     * @param kyberProxy Kyber network proxy contract.
     * @param payoutWallet_ Account to receive payout currency tokens from the Lot sales.
     * @param payoutTokenAddress Payout currency token contract address.
=======
     * Constructor.
>>>>>>> e35a8e44
     * @param fungibleTokenId Inventory token id of the fungible tokens bundled in a Lot item.
     * @param inventoryContract Address of the inventory contract to use in the delivery of purchased Lot items.
     */
    constructor(
<<<<<<< HEAD
        address kyberProxy,
        address payable payoutWallet_,
        IERC20 payoutTokenAddress,
        uint256 fungibleTokenId,
        address inventoryContract
    )
        KyberAdapter(kyberProxy)
        PayoutWallet(payoutWallet_)
        public
=======
        uint256 fungibleTokenId,
        address inventoryContract
    )
        Sale()
        internal
>>>>>>> e35a8e44
    {
        setFungibleTokenId(fungibleTokenId);
        setInventoryContract(inventoryContract);
    }

    /**
     * Sets the inventory token id of the fungible tokens bundled in a Lot item.
     * @dev Reverts if `fungibleTokenId` is zero.
     * @dev Reverts if setting `fungibleTokenId` with the current value.
     * @param fungibleTokenId Inventory token id of the fungible tokens to bundle in a Lot item.
     */
    function setFungibleTokenId(
        uint256 fungibleTokenId
    )
        public
        onlyOwner
        whenNotStarted
    {
        require(fungibleTokenId != 0, "FixedSupplyLotSale: zero fungible token ID");
        require(fungibleTokenId != _fungibleTokenId, "FixedSupplyLotSale: duplicate assignment");

        _fungibleTokenId = fungibleTokenId;
    }

    /**
     * Sets the inventory contract to use in the delivery of purchased Lot items.
     * @dev Reverts if `inventoryContract` is zero.
     * @dev Reverts if setting `inventoryContract` with the current value.
     * @param inventoryContract Address of the inventory contract to use.
     */
    function setInventoryContract(
        address inventoryContract
    )
        public
        onlyOwner
        whenNotStarted
    {
        require(inventoryContract != address(0), "FixedSupplyLotSale: zero inventory contract");
        require(inventoryContract != _inventoryContract, "FixedSupplyLotSale: duplicate assignment");

        _inventoryContract = inventoryContract;
    }

    /**
     * Creates a new Lot to add to the sale.
     * @dev Reverts if the lot to create already exists.
     * @dev There are NO guarantees about the uniqueness of the non-fungible token supply.
     * @param lotId Id of the Lot to create.
     * @param nonFungibleSupply Initial non-fungible token supply of the Lot.
     * @param fungibleAmount Initial fungible token amount to bundle with each NFT.
     */
    function createLot(
        uint256 lotId,
        uint256[] memory nonFungibleSupply,
        uint256 fungibleAmount
    )
        public
        onlyOwner
        whenNotStarted
    {
        bytes32 sku = bytes32(lotId);

        require(!_hasSku(sku), "FixedSupplyLotSale: lot exists");

        bytes32[] memory inventorySkus = new bytes32[](1);
        inventorySkus[0] = sku;

        _addSkus(inventorySkus);

        Lot memory lot;
        lot.nonFungibleSupply = nonFungibleSupply;
        lot.fungibleAmount = fungibleAmount;
        lot.numAvailable = nonFungibleSupply.length;

        _lots[lotId] = lot;

        emit LotCreated(lotId, nonFungibleSupply, fungibleAmount);
    }

    /**
     * Updates the given Lot's non-fungible token supply with additional NFTs.
     * @dev Reverts if `nonFungibleTokens` is an empty array.
     * @dev Reverts if the lot whose non-fungible supply is being updated does not exist.
     * @dev There are NO guarantees about the uniqueness of the non-fungible token supply.
     * @param lotId Id of the Lot to update.
     * @param nonFungibleTokens Non-fungible tokens to update with.
     */
    function updateLotNonFungibleSupply(
        uint256 lotId,
        uint256[] calldata nonFungibleTokens
    )
        external
        onlyOwner
        whenNotStarted
    {
        require(nonFungibleTokens.length != 0, "FixedSupplyLotSale: zero length non-fungible supply");

        bytes32 sku = bytes32(lotId);

        require(_hasSku(sku), "FixedSupplyLotSale: non-existent lot");

        Lot memory lot = _lots[lotId];

        uint256 newSupplySize = lot.nonFungibleSupply.length.add(nonFungibleTokens.length);
        uint256[] memory newNonFungibleSupply = new uint256[](newSupplySize);

        for (uint256 index = 0; index < lot.nonFungibleSupply.length; index++) {
            newNonFungibleSupply[index] = lot.nonFungibleSupply[index];
        }

        for (uint256 index = 0; index < nonFungibleTokens.length; index++) {
            uint256 offset = index.add(lot.nonFungibleSupply.length);
            newNonFungibleSupply[offset] = nonFungibleTokens[index];
        }

        lot.nonFungibleSupply = newNonFungibleSupply;
        lot.numAvailable = lot.numAvailable.add(nonFungibleTokens.length);

        _lots[lotId] = lot;

        emit LotNonFungibleSupplyUpdated(lotId, nonFungibleTokens);
    }

    /**
     * Updates the given Lot's fungible token amount bundled with each NFT.
     * @dev Reverts if the lot whose fungible amount is being updated does not exist.
     * @dev Reverts if setting `fungibleAmount` with the current value.
     * @param lotId Id of the Lot to update.
     * @param fungibleAmount Fungible token amount to update with.
     */
    function updateLotFungibleAmount(
        uint256 lotId,
        uint256 fungibleAmount
    )
        external
        onlyOwner
        whenPaused
    {
        bytes32 sku = bytes32(lotId);

        require(_hasSku(sku), "FixedSupplyLotSale: non-existent lot");
        require(_lots[lotId].fungibleAmount != fungibleAmount, "FixedSupplyLotSale: duplicate assignment");

        _lots[lotId].fungibleAmount = fungibleAmount;

        emit LotFungibleAmountUpdated(lotId, fungibleAmount);
    }

    /**
     * Returns the given number of next available non-fungible tokens for the specified Lot.
     * @dev Reverts if the lot being peeked does not exist.
     * @dev If the given number is more than the next available non-fungible tokens, then the remaining available is returned.
     * @param lotId Id of the Lot whose non-fungible supply to peek into.
     * @param count Number of next available non-fungible tokens to peek.
     * @return The given number of next available non-fungible tokens for the specified Lot, otherwise the remaining available non-fungible tokens.
     */
    function peekLotAvailableNonFungibleSupply(
        uint256 lotId,
        uint256 count
    )
        external
        view
        returns
    (
        uint256[] memory
    )
    {
        bytes32 sku = bytes32(lotId);

        require(_hasSku(sku), "FixedSupplyLotSale: non-existent lot");

        Lot memory lot = _lots[lotId];

        if (count > lot.numAvailable) {
            count = lot.numAvailable;
        }

        uint256[] memory nonFungibleTokens = new uint256[](count);

        uint256 nonFungibleSupplyOffset = lot.nonFungibleSupply.length.sub(lot.numAvailable);

        for (uint256 index = 0; index < count; index++) {
            uint256 position = nonFungibleSupplyOffset.add(index);
            nonFungibleTokens[index] = lot.nonFungibleSupply[position];
        }

        return nonFungibleTokens;
    }

    /**
     * Validates a purchase.
     * @dev Reverts if the purchaser is the zero address.
     * @dev Reverts if the purchaser is the sale contract address.
     * @dev Reverts if the quantity being purchased is zero.
     * @dev Reverts if the payment token is the zero address.
     * @dev Reverts if the lot being purchased does not exist.
     * @dev Reverts if the lot being purchased has an insufficient token supply.
     * @param purchase Purchase conditions (extData[0]:max token amount,
     *  extData[1]:min conversion rate).
     */
    function _validatePurchase(
        Purchase memory purchase
    ) internal override virtual view {
        uint256 lotId = uint256(purchase.sku);

        require(
            purchase.quantity <= _lots[lotId].numAvailable,
            "FixedSupplyLotSale: insufficient available lot supply");
    }

    /**
     * Delivers the purchased SKU item(s) to the purchaser.
     * @param purchase Purchase conditions.
     * @return deliveryInfo Implementation-specific purchase delivery
     *  information (0:num non-fungible tokens, 1-n:non-fungible tokens,
     *  n+1:total fungible amount).
     */
    function _deliverGoods(
        Purchase memory purchase
    ) internal override virtual returns (bytes32[] memory deliveryInfo) {
        deliveryInfo = new bytes32[](purchase.quantity.add(2));
        deliveryInfo[0] = bytes32(purchase.quantity);

        uint256 lotId = uint256(purchase.sku);
        Lot memory lot = _lots[lotId];

        uint256 offset = lot.nonFungibleSupply.length.sub(lot.numAvailable);
        uint256 index = 0;

        while (index < purchase.quantity) {
            deliveryInfo[++index] = bytes32(lot.nonFungibleSupply[offset++]);
        }
<<<<<<< HEAD
    }

    /**
     * @dev Defines the purchase lifecycle sequence to execute when handling a purchase.
     * @dev Overridable.
     * @param purchaseForVars PurchaseForVars structure of in-memory intermediate variables used in the purchaseFor() call
     */
    function _purchaseFor(
        PurchaseForVars memory purchaseForVars
    )
        internal
        virtual
    {
        (purchaseForVars.totalPrice, purchaseForVars.totalDiscounts) =
            _purchaseForPricing(purchaseForVars);

        (purchaseForVars.tokensSent, purchaseForVars.tokensReceived) =
            _purchaseForPayment(purchaseForVars);
=======
>>>>>>> e35a8e44

        deliveryInfo[++index] = bytes32(lot.fungibleAmount.mul(purchase.quantity));
    }

    /**
     * Finalizes the completed purchase by performing any remaining purchase
     * housekeeping updates.
     * @param purchase Purchase conditions (extData[0]:max token amount,
     *  extData[1]:min conversion rate).
     * @param *priceInfo* Implementation-specific calculated purchase price
     *  information (0:total price).
     * @param *paymentInfo* Implementation-specific accepted purchase payment
     *  information (0:purchase tokens sent, 1:payout tokens received).
     * @param *deliveryInfo* Implementation-specific purchase delivery
     *  information (0:num non-fungible tokens, 1-n:non-fungible tokens,
     *  n+1:total fungible amount).
     * @return *finalizeInfo* Implementation-specific purchase finalization
     *  information.
     */
<<<<<<< HEAD
    function _purchaseForPricing(
        PurchaseForVars memory purchaseForVars
    )
        internal
        virtual
        returns
    (
        uint256 totalPrice,
        uint256 totalDiscounts
    )
    {
        (totalPrice, totalDiscounts) =
            _getPrice(
                purchaseForVars.recipient,
                purchaseForVars.lot,
                purchaseForVars.quantity);

        require(totalDiscounts <= totalPrice);
    }

    /**
     * @dev Purchase lifecycle hook that handles the conversion and transfer of payment tokens.
     * @dev Any overpayments result in the change difference being returned to the recipient, in purchase currency tokens.
     * @dev Overridable.
     * @param purchaseForVars PurchaseForVars structure of in-memory intermediate variables used in the purchaseFor() call
     * @return purchaseTokensSent The amount of actual purchase tokens paid by the recipient.
     * @return payoutTokensReceived The amount of actual payout tokens received by the payout wallet.
     */
    function _purchaseForPayment(
        PurchaseForVars memory purchaseForVars
    )
        internal
        virtual
        returns
    (
        uint256 purchaseTokensSent,
        uint256 payoutTokensReceived
    )
    {
        uint256 totalDiscountedPrice = purchaseForVars.totalPrice.sub(purchaseForVars.totalDiscounts);

        (purchaseTokensSent, payoutTokensReceived) =
            _swapTokenAndHandleChange(
                purchaseForVars.tokenAddress,
                purchaseForVars.maxTokenAmount,
                _payoutTokenAddress,
                totalDiscountedPrice,
                purchaseForVars.minConversionRate,
                purchaseForVars.operator,
                address(uint160(address(this))));

        require(payoutTokensReceived >= totalDiscountedPrice);
        require(_payoutTokenAddress.transfer(payoutWallet, payoutTokensReceived));
    }

    /**
     * @dev Purchase lifecycle hook that handles the delivery of purchased fungible and non-fungible tokens to the recipient.
     * @dev Overridable.
     * @param purchaseForVars PurchaseForVars structure of in-memory intermediate variables used in the purchaseFor() call
     */
    function _purchaseForDelivery(PurchaseForVars memory purchaseForVars) internal virtual;

    /**
     * @dev Purchase lifecycle hook that handles the notification of a purchase event.
     * @dev Overridable.
     * @param purchaseForVars PurchaseForVars structure of in-memory intermediate variables used in the purchaseFor() call
     */
    function _purchaseForNotify(
        PurchaseForVars memory purchaseForVars
    )
        internal
        virtual
    {
        emit Purchased(
            purchaseForVars.recipient,
            purchaseForVars.operator,
            purchaseForVars.lotId,
            purchaseForVars.quantity,
            purchaseForVars.nonFungibleTokens,
            purchaseForVars.totalFungibleAmount,
            purchaseForVars.totalPrice,
            purchaseForVars.totalDiscounts,
            address(purchaseForVars.tokenAddress),
            purchaseForVars.tokensSent,
            purchaseForVars.tokensReceived,
            purchaseForVars.extData);
=======
    function _finalizePurchase(
        Purchase memory purchase,
        bytes32[] memory /* priceInfo */,
        bytes32[] memory /* paymentInfo */,
        bytes32[] memory /* deliveryInfo */
    ) internal override virtual returns (bytes32[] memory /* finalizeInfo */) {
        uint256 lotId = uint256(purchase.sku);
        _lots[lotId].numAvailable = _lots[lotId].numAvailable.sub(purchase.quantity);
>>>>>>> e35a8e44
    }

}<|MERGE_RESOLUTION|>--- conflicted
+++ resolved
@@ -1,9 +1,4 @@
 // SPDX-License-Identifier: MIT
-<<<<<<< HEAD
-
-pragma solidity 0.6.8;
-=======
->>>>>>> e35a8e44
 
 pragma solidity 0.6.8;
 
@@ -46,35 +41,16 @@
     mapping (uint256 => Lot) public _lots; // mapping of lotId => Lot.
 
     /**
-<<<<<<< HEAD
-     * @dev Constructor.
-     * @param kyberProxy Kyber network proxy contract.
-     * @param payoutWallet_ Account to receive payout currency tokens from the Lot sales.
-     * @param payoutTokenAddress Payout currency token contract address.
-=======
      * Constructor.
->>>>>>> e35a8e44
      * @param fungibleTokenId Inventory token id of the fungible tokens bundled in a Lot item.
      * @param inventoryContract Address of the inventory contract to use in the delivery of purchased Lot items.
      */
     constructor(
-<<<<<<< HEAD
-        address kyberProxy,
-        address payable payoutWallet_,
-        IERC20 payoutTokenAddress,
         uint256 fungibleTokenId,
         address inventoryContract
     )
-        KyberAdapter(kyberProxy)
-        PayoutWallet(payoutWallet_)
-        public
-=======
-        uint256 fungibleTokenId,
-        address inventoryContract
-    )
         Sale()
         internal
->>>>>>> e35a8e44
     {
         setFungibleTokenId(fungibleTokenId);
         setInventoryContract(inventoryContract);
@@ -307,27 +283,6 @@
         while (index < purchase.quantity) {
             deliveryInfo[++index] = bytes32(lot.nonFungibleSupply[offset++]);
         }
-<<<<<<< HEAD
-    }
-
-    /**
-     * @dev Defines the purchase lifecycle sequence to execute when handling a purchase.
-     * @dev Overridable.
-     * @param purchaseForVars PurchaseForVars structure of in-memory intermediate variables used in the purchaseFor() call
-     */
-    function _purchaseFor(
-        PurchaseForVars memory purchaseForVars
-    )
-        internal
-        virtual
-    {
-        (purchaseForVars.totalPrice, purchaseForVars.totalDiscounts) =
-            _purchaseForPricing(purchaseForVars);
-
-        (purchaseForVars.tokensSent, purchaseForVars.tokensReceived) =
-            _purchaseForPayment(purchaseForVars);
-=======
->>>>>>> e35a8e44
 
         deliveryInfo[++index] = bytes32(lot.fungibleAmount.mul(purchase.quantity));
     }
@@ -347,94 +302,6 @@
      * @return *finalizeInfo* Implementation-specific purchase finalization
      *  information.
      */
-<<<<<<< HEAD
-    function _purchaseForPricing(
-        PurchaseForVars memory purchaseForVars
-    )
-        internal
-        virtual
-        returns
-    (
-        uint256 totalPrice,
-        uint256 totalDiscounts
-    )
-    {
-        (totalPrice, totalDiscounts) =
-            _getPrice(
-                purchaseForVars.recipient,
-                purchaseForVars.lot,
-                purchaseForVars.quantity);
-
-        require(totalDiscounts <= totalPrice);
-    }
-
-    /**
-     * @dev Purchase lifecycle hook that handles the conversion and transfer of payment tokens.
-     * @dev Any overpayments result in the change difference being returned to the recipient, in purchase currency tokens.
-     * @dev Overridable.
-     * @param purchaseForVars PurchaseForVars structure of in-memory intermediate variables used in the purchaseFor() call
-     * @return purchaseTokensSent The amount of actual purchase tokens paid by the recipient.
-     * @return payoutTokensReceived The amount of actual payout tokens received by the payout wallet.
-     */
-    function _purchaseForPayment(
-        PurchaseForVars memory purchaseForVars
-    )
-        internal
-        virtual
-        returns
-    (
-        uint256 purchaseTokensSent,
-        uint256 payoutTokensReceived
-    )
-    {
-        uint256 totalDiscountedPrice = purchaseForVars.totalPrice.sub(purchaseForVars.totalDiscounts);
-
-        (purchaseTokensSent, payoutTokensReceived) =
-            _swapTokenAndHandleChange(
-                purchaseForVars.tokenAddress,
-                purchaseForVars.maxTokenAmount,
-                _payoutTokenAddress,
-                totalDiscountedPrice,
-                purchaseForVars.minConversionRate,
-                purchaseForVars.operator,
-                address(uint160(address(this))));
-
-        require(payoutTokensReceived >= totalDiscountedPrice);
-        require(_payoutTokenAddress.transfer(payoutWallet, payoutTokensReceived));
-    }
-
-    /**
-     * @dev Purchase lifecycle hook that handles the delivery of purchased fungible and non-fungible tokens to the recipient.
-     * @dev Overridable.
-     * @param purchaseForVars PurchaseForVars structure of in-memory intermediate variables used in the purchaseFor() call
-     */
-    function _purchaseForDelivery(PurchaseForVars memory purchaseForVars) internal virtual;
-
-    /**
-     * @dev Purchase lifecycle hook that handles the notification of a purchase event.
-     * @dev Overridable.
-     * @param purchaseForVars PurchaseForVars structure of in-memory intermediate variables used in the purchaseFor() call
-     */
-    function _purchaseForNotify(
-        PurchaseForVars memory purchaseForVars
-    )
-        internal
-        virtual
-    {
-        emit Purchased(
-            purchaseForVars.recipient,
-            purchaseForVars.operator,
-            purchaseForVars.lotId,
-            purchaseForVars.quantity,
-            purchaseForVars.nonFungibleTokens,
-            purchaseForVars.totalFungibleAmount,
-            purchaseForVars.totalPrice,
-            purchaseForVars.totalDiscounts,
-            address(purchaseForVars.tokenAddress),
-            purchaseForVars.tokensSent,
-            purchaseForVars.tokensReceived,
-            purchaseForVars.extData);
-=======
     function _finalizePurchase(
         Purchase memory purchase,
         bytes32[] memory /* priceInfo */,
@@ -443,7 +310,6 @@
     ) internal override virtual returns (bytes32[] memory /* finalizeInfo */) {
         uint256 lotId = uint256(purchase.sku);
         _lots[lotId].numAvailable = _lots[lotId].numAvailable.sub(purchase.quantity);
->>>>>>> e35a8e44
     }
 
 }