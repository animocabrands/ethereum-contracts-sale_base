--- conflicted
+++ resolved
@@ -1,10 +1,6 @@
 {
   "name": "@animoca/ethereum-contracts-sale_base",
-<<<<<<< HEAD
-  "version": "6.0.0",
-=======
   "version": "7.0.0",
->>>>>>> 54dae209
   "description": "Solidity sale contracts managing inventory purchases with ETH/ERC-20 token payments",
   "scripts": {
     "postinstall": "node ./.setup.js",
@@ -51,17 +47,6 @@
   "author": "Animoca Brands",
   "license": "MIT",
   "dependencies": {
-<<<<<<< HEAD
-    "ganache-cli": "^6.9.1"
-  },
-  "devDependencies": {
-    "@animoca/blockchain-inventory_metadata": "^0.0.1",
-    "@animoca/ethereum-contracts-assets_inventory": "^3.0.0",
-    "@animoca/ethereum-contracts-core_library": "^3.1.1",
-    "@animoca/ethereum-contracts-erc20_base": "^3.0.0",
-    "@truffle/provisioner": "^0.2.5",
-    "@uniswap/v2-periphery": "^1.1.0-beta.0"
-=======
     "ganache-cli": "^6.12.2"
   },
   "devDependencies": {
@@ -72,6 +57,5 @@
     "@openzeppelin/test-helpers": "git+https://github.com/nataouze/openzeppelin-test-helpers.git#fix_bn_array_event_args",
     "@uniswap/v2-periphery": "^1.1.0-beta.0",
     "hardhat": "^2.0.9"
->>>>>>> 54dae209
   }
 }