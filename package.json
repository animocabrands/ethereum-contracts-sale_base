--- conflicted
+++ resolved
@@ -1,12 +1,7 @@
 {
   "name": "@animoca/ethereum-contracts-sale_base",
-<<<<<<< HEAD
-  "version": "3.0.0",
-  "description": "",
-=======
   "version": "4.0.0",
   "description": "Solidity sale contracts managing inventory purchases with ETH/ERC-20 token payments",
->>>>>>> e35a8e44
   "scripts": {
     "compile": "./node_modules/@animoca/ethereum-contracts-core_library/scripts/oz-compile.sh",
     "test": "./scripts/ganache-test.sh",
